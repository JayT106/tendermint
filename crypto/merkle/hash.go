package merkle

import (
	"hash"

	"github.com/tendermint/tendermint/crypto/tmhash"
)

// TODO: make these have a large predefined capacity
var (
	leafPrefix  = []byte{0}
	innerPrefix = []byte{1}
)

// returns tmhash(<empty>)
func emptyHash() []byte {
	return tmhash.Sum([]byte{})
}

// returns tmhash(0x00 || leaf)
func leafHash(leaf []byte) []byte {
	return tmhash.Sum(append(leafPrefix, leaf...))
}

// returns tmhash(0x00 || leaf)
func leafHashOpt(s hash.Hash, leaf []byte) []byte {
	s.Reset()
	s.Write(leafPrefix)
	s.Write(leaf)
	return s.Sum(nil)
}

// returns tmhash(0x01 || left || right)
func innerHash(left []byte, right []byte) []byte {
<<<<<<< HEAD
	return tmhash.Sum(append(innerPrefix, append(left, right...)...))
}

func innerHashOpt(s hash.Hash, left []byte, right []byte) []byte {
	s.Reset()
	s.Write(innerPrefix)
	s.Write(left)
	s.Write(right)
	return s.Sum(nil)
=======
	data := make([]byte, len(innerPrefix)+len(left)+len(right))
	n := copy(data, innerPrefix)
	n += copy(data[n:], left)
	copy(data[n:], right)
	return tmhash.Sum(data)
>>>>>>> bfdeccd6
}<|MERGE_RESOLUTION|>--- conflicted
+++ resolved
@@ -32,8 +32,11 @@
 
 // returns tmhash(0x01 || left || right)
 func innerHash(left []byte, right []byte) []byte {
-<<<<<<< HEAD
-	return tmhash.Sum(append(innerPrefix, append(left, right...)...))
+	data := make([]byte, len(innerPrefix)+len(left)+len(right))
+	n := copy(data, innerPrefix)
+	n += copy(data[n:], left)
+	copy(data[n:], right)
+	return tmhash.Sum(data)
 }
 
 func innerHashOpt(s hash.Hash, left []byte, right []byte) []byte {
@@ -42,11 +45,4 @@
 	s.Write(left)
 	s.Write(right)
 	return s.Sum(nil)
-=======
-	data := make([]byte, len(innerPrefix)+len(left)+len(right))
-	n := copy(data, innerPrefix)
-	n += copy(data[n:], left)
-	copy(data[n:], right)
-	return tmhash.Sum(data)
->>>>>>> bfdeccd6
 }