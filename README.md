--- conflicted
+++ resolved
@@ -27,11 +27,10 @@
 
 TendermintCore runs a client, and the ABCI application runs a server. There are three Golang implementation of ABCI client and server.
 
-<<<<<<< HEAD
 1. ABCI-socket: Asynchronous, ordered message passing over Unix or TCP sockets.  Messages are serialized using Protobuf and length prefixed.
 2. GRPC: Synchronous (slow) implementation using GRPC.
 3. Golang in-process: If the ABCI appliation is written in Golang, it is possible to compile both TendermintCore and the application as one binary.
-=======
+
 ```golang
 // Applications
 type Application interface {
@@ -72,7 +71,6 @@
 type ResponseEndBlock struct {
 	Diffs []*Validator
 }
->>>>>>> 1e8791bc
 
 _TODO: merge information from https://tendermint.com/blog/tendermint-0-8-release_
 
