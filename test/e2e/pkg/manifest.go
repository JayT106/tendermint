package e2e

import (
	"fmt"
	"os"

	"github.com/BurntSushi/toml"
)

// Manifest represents a TOML testnet manifest.
type Manifest struct {
	// IPv6 uses IPv6 networking instead of IPv4. Defaults to IPv4.
	IPv6 bool `toml:"ipv6"`

	// InitialHeight specifies the initial block height, set in genesis. Defaults to 1.
	InitialHeight int64 `toml:"initial_height"`

	// InitialState is an initial set of key/value pairs for the application,
	// set in genesis. Defaults to nothing.
	InitialState map[string]string `toml:"initial_state"`

	// Validators is the initial validator set in genesis, given as node names
	// and power:
	//
	// validators = { validator01 = 10; validator02 = 20; validator03 = 30 }
	//
	// Defaults to all nodes that have mode=validator at power 100. Explicitly
	// specifying an empty set will start with no validators in genesis, and
	// the application must return the validator set in InitChain via the
	// setting validator_update.0 (see below).
	Validators *map[string]int64 `toml:"validators"`

	// ValidatorUpdates is a map of heights to validator names and their power,
	// and will be returned by the ABCI application. For example, the following
	// changes the power of validator01 and validator02 at height 1000:
	//
	// [validator_update.1000]
	// validator01 = 20
	// validator02 = 10
	//
	// Specifying height 0 returns the validator update during InitChain. The
	// application returns the validator updates as-is, i.e. removing a
	// validator must be done by returning it with power 0, and any validators
	// not specified are not changed.
	ValidatorUpdates map[string]map[string]int64 `toml:"validator_update"`

	// Nodes specifies the network nodes. At least one node must be given.
	Nodes map[string]*ManifestNode `toml:"node"`

	// KeyType sets the curve that will be used by validators.
	// Options are ed25519 & secp256k1
	KeyType string `toml:"key_type"`

	// LogLevel sets the log level of the entire testnet. This can be overridden
	// by individual nodes.
	LogLevel string `toml:"log_level"`
}

// ManifestNode represents a node in a testnet manifest.
type ManifestNode struct {
<<<<<<< HEAD
	// Mode specifies the type of node: "validator", "fullnode", or "seednode". Defaults to
	// "validator". Full nodes do not get a signing key (a dummy key is generated),
	// and seed nodes run in seed mode with the PEX reactor enabled.
=======
	// Mode specifies the type of node: "validator", "full", "light" or "seed".
	// Defaults to "validator". Full nodes do not get a signing key (a dummy key
	// is generated), and seed nodes run in seed mode with the PEX reactor enabled.
>>>>>>> fa781e6b
	Mode string `toml:"mode"`

	// Seeds is the list of node names to use as P2P seed nodes. Defaults to none.
	Seeds []string `toml:"seeds"`

	// PersistentPeers is a list of node names to maintain persistent P2P
	// connections to. If neither seeds nor persistent peers are specified,
	// this defaults to all other nodes in the network. For light clients,
	// this relates to the providers the light client is connected to.
	PersistentPeers []string `toml:"persistent_peers"`

	// Database specifies the database backend: "goleveldb", "cleveldb",
	// "rocksdb", "boltdb", or "badgerdb". Defaults to goleveldb.
	Database string `toml:"database"`

	// ABCIProtocol specifies the protocol used to communicate with the ABCI
	// application: "unix", "tcp", "grpc", or "builtin". Defaults to unix.
	// builtin will build a complete Tendermint node into the application and
	// launch it instead of launching a separate Tendermint process.
	ABCIProtocol string `toml:"abci_protocol"`

	// PrivvalProtocol specifies the protocol used to sign consensus messages:
	// "file", "unix", "tcp", or "grpc". Defaults to "file". For tcp and unix, the ABCI
	// application will launch a remote signer client in a separate goroutine.
	// For grpc the ABCI application will launch a remote signer server.
	// Only nodes with mode=validator will actually make use of this.
	PrivvalProtocol string `toml:"privval_protocol"`

	// StartAt specifies the block height at which the node will be started. The
	// runner will wait for the network to reach at least this block height.
	StartAt int64 `toml:"start_at"`

	// FastSync specifies the fast sync mode: "" (disable), "v0" or "v2".
	// Defaults to disabled.
	FastSync string `toml:"fast_sync"`

	// StateSync enables state sync. The runner automatically configures trusted
	// block hashes and RPC servers. At least one node in the network must have
	// SnapshotInterval set to non-zero, and the state syncing node must have
	// StartAt set to an appropriate height where a snapshot is available.
	StateSync bool `toml:"state_sync"`

	// PersistInterval specifies the height interval at which the application
	// will persist state to disk. Defaults to 1 (every height), setting this to
	// 0 disables state persistence.
	PersistInterval *uint64 `toml:"persist_interval"`

	// SnapshotInterval specifies the height interval at which the application
	// will take state sync snapshots. Defaults to 0 (disabled).
	SnapshotInterval uint64 `toml:"snapshot_interval"`

	// RetainBlocks specifies the number of recent blocks to retain. Defaults to
	// 0, which retains all blocks. Must be greater that PersistInterval and
	// SnapshotInterval.
	RetainBlocks uint64 `toml:"retain_blocks"`

	// Perturb lists perturbations to apply to the node after it has been
	// started and synced with the network:
	//
	// disconnect: temporarily disconnects the node from the network
	// kill:       kills the node with SIGKILL then restarts it
	// pause:      temporarily pauses (freezes) the node
	// restart:    restarts the node, shutting it down with SIGTERM
	Perturb []string `toml:"perturb"`

	// Misbehaviors sets how a validator behaves during consensus at a
	// certain height. Multiple misbehaviors at different heights can be used
	//
	// An example of misbehaviors
	//    { 10 = "double-prevote", 20 = "double-prevote"}
	//
	// For more information, look at the readme in the maverick folder.
	// A list of all behaviors can be found in ../maverick/consensus/behavior.go
	Misbehaviors map[string]string `toml:"misbehaviors"`

	// Log level sets the log level of the specific node i.e. "consensus:info,*:error".
	// This is helpful when debugging a specific problem. This overrides the network
	// level.
	LogLevel string `toml:"log_level"`
}

// Save saves the testnet manifest to a file.
func (m Manifest) Save(file string) error {
	f, err := os.Create(file)
	if err != nil {
		return fmt.Errorf("failed to create manifest file %q: %w", file, err)
	}
	return toml.NewEncoder(f).Encode(m)
}

// LoadManifest loads a testnet manifest from a file.
func LoadManifest(file string) (Manifest, error) {
	manifest := Manifest{}
	_, err := toml.DecodeFile(file, &manifest)
	if err != nil {
		return manifest, fmt.Errorf("failed to load testnet manifest %q: %w", file, err)
	}
	return manifest, nil
}<|MERGE_RESOLUTION|>--- conflicted
+++ resolved
@@ -58,15 +58,9 @@
 
 // ManifestNode represents a node in a testnet manifest.
 type ManifestNode struct {
-<<<<<<< HEAD
-	// Mode specifies the type of node: "validator", "fullnode", or "seednode". Defaults to
-	// "validator". Full nodes do not get a signing key (a dummy key is generated),
-	// and seed nodes run in seed mode with the PEX reactor enabled.
-=======
 	// Mode specifies the type of node: "validator", "full", "light" or "seed".
 	// Defaults to "validator". Full nodes do not get a signing key (a dummy key
 	// is generated), and seed nodes run in seed mode with the PEX reactor enabled.
->>>>>>> fa781e6b
 	Mode string `toml:"mode"`
 
 	// Seeds is the list of node names to use as P2P seed nodes. Defaults to none.
