--- conflicted
+++ resolved
@@ -22,11 +22,7 @@
 ### IMPROVEMENTS
 
 - [pubsub] \#7319 Performance improvements for the event query API (@creachadair)
-<<<<<<< HEAD
-- [crypto/merkle] \#6513 Optimize HashAlternatives (@marbar3778)
-=======
-- [crypto/merkle] \#6443 Improve HashAlternatives performance (@cuonglm)
->>>>>>> bfdeccd6
+- [crypto/merkle] \#6443 & \#6513 Improve HashAlternatives performance (@cuonglm, @marbar3778)
 
 ### BUG FIXES
 
