# Unreleased Changes

## vX.X

Special thanks to external contributors on this release:

Friendly reminder: We have a [bug bounty program](https://hackerone.com/tendermint).

### BREAKING CHANGES

- CLI/RPC/Config
  - [config] \#5598 The `test_fuzz` and `test_fuzz_config` P2P settings have been removed. (@erikgrinaker)
  - [config] \#5728 `fast_sync = "v1"` is no longer supported (@melekes)
  - [cli] \#5772 `gen_node_key` prints JSON-encoded `NodeKey` rather than ID and does not save it to `node_key.json` (@melekes)
  - [cli] \#5777 use hyphen-case instead of snake_case for all cli commands and config parameters (@cmwaters)
  - [rpc] \#6019 standardise RPC errors and return the correct status code (@bipulprasad & @cmwaters)
  - [rpc] \#6168 Change default sorting to desc for `/tx_search` results (@melekes)
  - [cli] \#6282 User must specify the node mode when using `tendermint init` (@cmwaters)
  - [state/indexer] \#6382 reconstruct indexer, move txindex into the indexer package (@JayT106)
  - [cli] \#6372 Introduce `BootstrapPeers` as part of the new p2p stack. Peers to be connected on
    startup (@cmwaters)
  - [config] \#6462 Move `PrivValidator` configuration out of `BaseConfig` into its own section.

- Apps
  - [ABCI] \#6408 Change the `key` and `value` fields from `[]byte` to `string` in the `EventAttribute` type. (@alexanderbez)
  - [ABCI] \#5447 Remove `SetOption` method from `ABCI.Client` interface
  - [ABCI] \#5447 Reset `Oneof` indexes for  `Request` and `Response`.
  - [ABCI] \#5818 Use protoio for msg length delimitation. Migrates from int64 to uint64 length delimiters.
  - [Version] \#6494 `TMCoreSemVer` has been renamed to `TMVersion`.
    - It is not required any longer to set ldflags to set version strings

- P2P Protocol

- Go API
  - [logging] \#6534 Removed the existing custom Tendermint logger backed by go-kit. The logging interface, `Logger`, remains.
  Tendermint still provides a default logger backed by the performant zerolog logger. (@alexanderbez)
  - [mempool] \#6529 The `Context` field has been removed from the `TxInfo` type. `CheckTx` now requires a `Context` argument. (@alexanderbez)
  - [abci/client, proxy] \#5673 `Async` funcs return an error, `Sync` and `Async` funcs accept `context.Context` (@melekes)
  - [p2p] Removed unused function `MakePoWTarget`. (@erikgrinaker)
  - [libs/bits] \#5720 Validate `BitArray` in `FromProto`, which now returns an error (@melekes)
  - [proto/p2p] Renamed `DefaultNodeInfo` and `DefaultNodeInfoOther` to `NodeInfo` and `NodeInfoOther` (@erikgrinaker)
  - [proto/p2p] Rename `NodeInfo.default_node_id` to `node_id` (@erikgrinaker)
  - [libs/os] Kill() and {Must,}{Read,Write}File() functions have been removed. (@alessio)
  - [store] \#5848 Remove block store state in favor of using the db iterators directly (@cmwaters)
  - [state] \#5864 Use an iterator when pruning state (@cmwaters)
  - [types] \#6023 Remove `tm2pb.Header`, `tm2pb.BlockID`, `tm2pb.PartSetHeader` and `tm2pb.NewValidatorUpdate`.
    - Each of the above types has a `ToProto` and `FromProto` method or function which replaced this logic.
  - [light] \#6054 Move `MaxRetryAttempt` option from client to provider.
    - `NewWithOptions` now sets the max retry attempts and timeouts (@cmwaters)
  - [all] \#6077 Change spelling from British English to American (@cmwaters)
    - Rename "Subscription.Cancelled()" to "Subscription.Canceled()" in libs/pubsub
    - Rename "behaviour" pkg to "behavior" and internalized it in blockchain v2
  - [rpc/client/http] \#6176 Remove `endpoint` arg from `New`, `NewWithTimeout` and `NewWithClient` (@melekes)
  - [rpc/client/http] \#6176 Unexpose `WSEvents` (@melekes)
  - [rpc/jsonrpc/client/ws_client] \#6176 `NewWS` no longer accepts options (use `NewWSWithOptions` and `OnReconnect` funcs to configure the client) (@melekes)
  - [internal/libs] \#6366 Move `autofile`, `clist`,`fail`,`flowrate`, `protoio`, `sync`, `tempfile`, `test` and `timer` lib packages to an internal folder
  - [libs/rand] \#6364 Removed most of libs/rand in favour of standard lib's `math/rand` (@liamsi)
  - [mempool] \#6466 The original mempool reactor has been versioned as `v0` and moved to a sub-package under the root `mempool` package.
    Some core types have been kept in the `mempool` package such as `TxCache` and it's implementations, the `Mempool` interface itself
    and `TxInfo`. (@alexanderbez)

- Blockchain Protocol

- Data Storage
  - [store/state/evidence/light] \#5771 Use an order-preserving varint key encoding (@cmwaters)
  - [mempool] \#6396 Remove mempool's write ahead log (WAL), (previously unused by the tendermint code). (@tychoish)
  - [state] \#6541 Move pruneBlocks from consensus/state to state/execution. (@JayT106)

- Tooling
  - [tools] \#6498 Set OS home dir to instead of the hardcoded PATH. (@JayT106)

### FEATURES

- [config] Add `--mode` flag and config variable. See [ADR-52](https://github.com/tendermint/tendermint/blob/master/docs/architecture/adr-052-tendermint-mode.md) @dongsam
- [rpc] \#6329 Don't cap page size in unsafe mode (@gotjoshua, @cmwaters)
- [pex] \#6305 v2 pex reactor with backwards compatability. Introduces two new pex messages to
  accomodate for the new p2p stack. Removes the notion of seeds and crawling. All peer
  exchange reactors behave the same. (@cmwaters)
- [crypto] \#6376 Enable sr25519 as a validator key
- [mempool] \#6466 Introduction of a prioritized mempool. (@alexanderbez)
  - `Priority` and `Sender` have been introduced into the `ResponseCheckTx` type, where the `priority` will determine the prioritization of
  the transaction when a proposer reaps transactions for a block proposal. The `sender` field acts as an index.
  - Operators may toggle between the legacy mempool reactor, `v0`, and the new prioritized reactor, `v1`, by setting the
  `mempool.version` configuration, where `v1` is the default configuration.
  - Applications that do not specify a priority, i.e. zero, will have transactions reaped by the order in which they are received by the node.
  - Transactions are gossiped in FIFO order as they are in `v0`.
- [config/indexer] \#6411 Introduce support for custom event indexing data sources, specifically PostgreSQL. (@JayT106)

### IMPROVEMENTS

- [types] \#6478 Add `block_id` to `newblock` event (@jeebster)
- [crypto/ed25519] \#5632 Adopt zip215 `ed25519` verification. (@marbar3778)
- [privval] \#5603 Add `--key` to `init`, `gen_validator`, `testnet` & `unsafe_reset_priv_validator` for use in generating `secp256k1` keys.
- [privval] \#5725 Add gRPC support to private validator.
- [privval] \#5876 `tendermint show-validator` will query the remote signer if gRPC is being used (@marbar3778)
- [abci/client] \#5673 `Async` requests return an error if queue is full (@melekes)
- [mempool] \#5673 Cancel `CheckTx` requests if RPC client disconnects or times out (@melekes)
- [abci] \#5706 Added `AbciVersion` to `RequestInfo` allowing applications to check ABCI version when connecting to Tendermint. (@marbar3778)
- [blockchain/v1] \#5728 Remove in favor of v2 (@melekes)
- [blockchain/v0] \#5741 Relax termination conditions and increase sync timeout (@melekes)
- [cli] \#5772 `gen_node_key` output now contains node ID (`id` field) (@melekes)
- [blockchain/v2] \#5774 Send status request when new peer joins (@melekes)
- [consensus] \#5792 Deprecates the `time_iota_ms` consensus parameter, to reduce the bug surface. The parameter is no longer used. (@valardragon)
- [store] \#5888 store.SaveBlock saves using batches instead of transactions for now to improve ACID properties. This is a quick fix for underlying issues around tm-db and ACID guarantees. (@githubsands)
- [consensus] \#5987 Remove `time_iota_ms` from consensus params. Merge `tmproto.ConsensusParams` and `abci.ConsensusParams`. (@marbar3778)
- [types] \#5994 Reduce the use of protobuf types in core logic. (@marbar3778)
  - `ConsensusParams`, `BlockParams`, `ValidatorParams`, `EvidenceParams`, `VersionParams`, `sm.Version` and `version.Consensus` have become native types. They still utilize protobuf when being sent over the wire or written to disk.
- [rpc/client/http] \#6163 Do not drop events even if the `out` channel is full (@melekes)
- [node] \#6059 Validate and complete genesis doc before saving to state store (@silasdavis)
- [state] \#6067 Batch save state data (@githubsands & @cmwaters)
- [crypto] \#6120 Implement batch verification interface for ed25519 and sr25519. (@marbar3778)
- [types] \#6120 use batch verification for verifying commits signatures.
  - If the key type supports the batch verification API it will try to batch verify. If the verification fails we will single verify each signature.
- [privval/file] \#6185 Return error on `LoadFilePV`, `LoadFilePVEmptyState`. Allows for better programmatic control of Tendermint.
- [privval] \#6240 Add `context.Context` to privval interface.
- [rpc] \#6265 set cache control in http-rpc response header (@JayT106)
- [statesync] \#6378 Retry requests for snapshots and add a minimum discovery time (5s) for new snapshots.
- [node/state] \#6370 graceful shutdown in the consensus reactor (@JayT106)
- [crypto/merkle] \#6443 Improve HashAlternatives performance (@cuonglm)
- [crypto/merkle] \#6513 Optimize HashAlternatives (@marbar3778)
- [p2p/pex] \#6509 Improve addrBook.hash performance (@cuonglm)
- [consensus/metrics] \#6549 Change block_size gauge to a histogram for better observability over time (@marbar3778)

### BUG FIXES

- [privval] \#5638 Increase read/write timeout to 5s and calculate ping interval based on it (@JoeKash)
- [blockchain/v1] [\#5701](https://github.com/tendermint/tendermint/pull/5701) Handle peers without blocks (@melekes)
- [blockchain/v1] \#5711 Fix deadlock (@melekes)
<<<<<<< HEAD
- [evidence] \#6375 Fix bug with inconsistent LightClientAttackEvidence hashing (cmwaters)
- [rpc] \#6507 fix RPC client doesn't handle url's without ports (@JayT106)
=======
- [evidence] \#6375 Fix bug with inconsistent LightClientAttackEvidence hashing (@cmwaters)
- [statesync] \#6463 Adds Reverse Sync feature to fetch historical light blocks after state sync in order to verify any evidence (@cmwaters) 
>>>>>>> 66926d31
<|MERGE_RESOLUTION|>--- conflicted
+++ resolved
@@ -126,10 +126,6 @@
 - [privval] \#5638 Increase read/write timeout to 5s and calculate ping interval based on it (@JoeKash)
 - [blockchain/v1] [\#5701](https://github.com/tendermint/tendermint/pull/5701) Handle peers without blocks (@melekes)
 - [blockchain/v1] \#5711 Fix deadlock (@melekes)
-<<<<<<< HEAD
 - [evidence] \#6375 Fix bug with inconsistent LightClientAttackEvidence hashing (cmwaters)
 - [rpc] \#6507 fix RPC client doesn't handle url's without ports (@JayT106)
-=======
-- [evidence] \#6375 Fix bug with inconsistent LightClientAttackEvidence hashing (@cmwaters)
-- [statesync] \#6463 Adds Reverse Sync feature to fetch historical light blocks after state sync in order to verify any evidence (@cmwaters) 
->>>>>>> 66926d31
+- [statesync] \#6463 Adds Reverse Sync feature to fetch historical light blocks after state sync in order to verify any evidence (@cmwaters) 